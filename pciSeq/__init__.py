--- conflicted
+++ resolved
@@ -60,15 +60,9 @@
     from pciSeq.src.viewer.stage_image import tile_maker
 else:
     logger.warning('>>>> libvips is not installed. Please see https://www.libvips.org/install.html <<<<')
-<<<<<<< HEAD
-    logger.warning('>>>> This is required if you want to use functions from this package to <<<<')
-    logger.warning('>>>> make a pyramid of tiles and have an image as background in the viewer. <<<<')
-
-=======
     logger.warning('>>>> This is required only if you want to add a background image to the viewer. <<<<')
     logger.warning('>>>> and visualise your results after cell typing. <<<<')
     logger.warning('>>>> To do cell typing, libvips can be ignored, it is *not* necessary.  <<<<')
     # logger.warning('>>>> LIBVIPS_ENABLED is %s.  <<<<' % check_libvips())
->>>>>>> 193dbb3e
 
 
