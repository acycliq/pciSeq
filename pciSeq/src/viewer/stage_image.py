''''
splits the big background image  into smaller images size 2000x2000px.
Look also at https://stackoverflow.com/questions/10853119/chop-image-into-tiles-using-vips-command-line/15293104
for an alternative (and probably better way)
It also creates the pyramid tiles for the viewer
'''
import shutil
import os
import pyvips
import logging

<<<<<<< HEAD
logger = logging.getLogger(__name__)
=======
# logger = logging.getLogger(__name__)
>>>>>>> a008ce25


def split_image(im):
    '''
    you can just do:
        im.dzsave('./out', suffix='.tif', skip_blanks=-1, background=0, depth='one', overlap=0, tile_size=2000, layout='google')
    to split the image to smaller squares. However you need to write a couple of line to rename and move the file to the correct
    folders
    :param im:
    :return:
    '''
    im = pyvips.Image.new_from_file(im, access='random')
    tile_size = 2000;

    if im.width % tile_size == 0:
        tiles_across = int(im.width / tile_size)
    else:
        tiles_across = im.width // tile_size + 1


    if im.width % tile_size == 0:
        tiles_down = int(im.height/tile_size)
    else:
        tiles_down = im.height // tile_size + 1

    image = im.gravity('north-west', tiles_across * tile_size, tiles_down * tile_size)

    for j in range(tiles_down):
        logger.info('Moving to the next row: %d/%d '% (j, tiles_down-1) )
        y_top_left = j * tile_size
        for i in range(tiles_across):
            x_top_left = i * tile_size
            tile = image.crop(x_top_left, y_top_left, tile_size, tile_size)
            tile_num = j * tiles_across + i
            fov_id = 'fov_' + str(tile_num)

            out_dir = os.path.join(config.ROOT_DIR, 'fov', fov_id, 'img')
            full_path = os.path.join(out_dir, fov_id +'.tif')
            if not os.path.exists(os.path.dirname(full_path)):
                os.makedirs(os.path.dirname(full_path))
            tile.write_to_file(full_path)
            logger.info('tile: %s saved at %s' % (fov_id, full_path) )


def map_image_size(z):
    '''
    return the image size for each zoom level. Assumes that each map tile is 256x255
    :param z: 
    :return: 
    '''

    return 256 * 2 ** z


def tile_maker(z_depth, out_dir, img_path):
    """
    Makes a pyramid of tiles.
    z_depth: (int) Specifies how many zoom levels will be produced
    out_dir: (str) The path to the folder where the output (the pyramid of map tiles) will be saved to. If the folder
                   does not exist, it will be created automatically
    img_path: (str) The path to the image
    """
    # img_path = os.path.join(dir_path, 'demo_data', 'background_boundaries.tif')

    dim = map_image_size(z_depth)
    # remove the dir if it exists
    if os.path.exists(out_dir):
        shutil.rmtree(out_dir)

    # now make a fresh one
    if not os.path.exists(out_dir):
        os.makedirs(out_dir)

    im = pyvips.Image.new_from_file(img_path, access='sequential')

    # The following two lines add an alpha component to rgb which allows for transparency.
    # Is this worth it? It adds quite a bit on the execution time, about x2 increase
    # im = im.colourspace('srgb')
    # im = im.addalpha()

    logger.info('Resizing image: %s' % img_path)
    factor = dim / max(im.width, im.height)
    im = im.resize(factor)
    logger.info('Done! Image is now %d by %d' % (im.width, im.height))
    pixel_dims = [im.width, im.height]

    # sanity check
    assert max(im.width, im.height) == dim, 'Something went wrong. Image isnt scaled up properly. ' \
                                            'It should be %d pixels in its longest side' % dim

    # im = im.gravity('south-west', dim, dim) # <---- Uncomment this if the origin is the bottomleft corner

    # now you can create a fresh one and populate it with tiles
    logger.info('Started doing the image tiles ')
    im.dzsave(out_dir, layout='google', suffix='.jpg', background=0, skip_blanks=0)
    logger.info('Done. Pyramid of tiles saved at: %s' % out_dir)

    return pixel_dims



if __name__ == "__main__":
    imPath = r'data/background_image/background_image_landscape.tif'
    # split_image(im)

    # # to rotate the image do:
    # im = pyvips.Image.new_from_file(imPath)
    # im = im.rotate(90, interpolate=pyvips.Interpolate.new("nearest"))
    # im.write_to_file(r'data/background_image/background_image_adj_rot.tif')

    tile_maker(10, 'dashboard/img/262144px_landscape_jpg', imPath)



<|MERGE_RESOLUTION|>--- conflicted
+++ resolved
@@ -9,11 +9,7 @@
 import pyvips
 import logging
 
-<<<<<<< HEAD
-logger = logging.getLogger(__name__)
-=======
 # logger = logging.getLogger(__name__)
->>>>>>> a008ce25
 
 
 def split_image(im):
