import time
import numpy as np
import pandas as pd
import numpy_groupies as npg
import scipy.spatial as spatial
from scipy.special import softmax
import pciSeq.src.core.utils as utils
from pciSeq.src.core.summary import collect_data
from pciSeq.src.diagnostics.utils import redis_db
from pciSeq.src.core.datatypes import Cells, Spots, Genes, SingleCell, CellType
import logging

main_logger = logging.getLogger(__name__)


class VarBayes:
    def __init__(self, _cells_df, _spots_df, scRNAseq, config):
        self.config = config
        self.redis_db = redis_db(flush=True) if config['is_redis_running'] else None
        self.cells = Cells(_cells_df, config)
        self.spots = Spots(_spots_df, config)
        self.genes = Genes(self.spots)
        self.single_cell = SingleCell(scRNAseq, self.genes.gene_panel, self.config)
        self.cellTypes = CellType(self.single_cell, config)
        self.cells.class_names = self.single_cell.classes
        self.nC = self.cells.nC  # number of cells
        self.nG = self.genes.nG  # number of genes
        self.nK = self.cellTypes.nK  # number of classes
        self.nS = self.spots.nS  # number of spots
        self.nN = self.config['nNeighbors'] + 1  # number of closest nearby cells, candidates for being parent
                                                # cell of any given spot. The last cell will be used for the
                                                # misread spots. (ie cell at position nN is the background)
        self.iter_num = None
        self.iter_delta = []
        self.has_converged = False

    def __getstate__(self):
        # set here attributes to be excluded from serialisation (pickling)
        # It makes the pickle filesize smaller but maybe this will have to
        # change in the future.
        # Removing redis so I can pickle
        # FYI: https://realpython.com/python-pickle-module/
        attributes = self.__dict__.copy()
        del attributes['redis_db']
        return attributes

    def initialise(self):
        self.cellTypes.ini_prior()
        self.cells.classProb = np.tile(self.cellTypes.prior, (self.nC, 1))
        self.genes.init_eta(1, 1 / self.config['Inefficiency'])
        self.spots.parent_cell_id = self.spots.cells_nearby(self.cells)
        self.spots.parent_cell_prob = self.spots.ini_cellProb(self.spots.parent_cell_id, self.config)
        self.spots.gamma_bar = np.ones([self.nC, self.nG, self.nK]).astype(self.config['dtype'])

    # -------------------------------------------------------------------- #
    def run(self):
        p0 = None
        cell_df = None
        gene_df = None
        max_iter = self.config['max_iter']

        self.initialise()
        for i in range(max_iter):
            self.iter_num = i

            # 1. For each cell, calc the expected gene counts
            self.geneCount_upd()

            # 2. calc expected gamma
            self.gamma_upd()

            # 6.1 update correlation matrix and variance of the gaussian distribution
            if self.config['InsideCellBonus'] is False:
                self.gaussian_upd()

            # 3. assign cells to cell types
            self.cell_to_cellType()

            # 4. assign spots to cells
            self.spots_to_cell()

            # 5. update gene efficiency
            self.eta_upd()

            # 6. update the dirichlet distribution
            if self.single_cell.isMissing or self.config['cell_type_prior'] == 'weighted':
                self.dalpha_upd()

            # 7. Update single cell data
            if self.single_cell.isMissing:
<<<<<<< HEAD
                # 6.2 update the dirichlet distribution
                self.dalpha_upd()
                # 6.3 update single cell data
=======
                # 7.1 update correlation matrix and variance of the gaussian distribution
                self.gaussian_upd()
                # 7.2 update single cell data
>>>>>>> d371988a
                self.mu_upd()

            self.has_converged, delta = utils.hasConverged(self.spots, p0, self.config['CellCallTolerance'])
            main_logger.info('Iteration %d, mean prob change %f' % (i, delta))

            # keep track of the deltas
            self.iter_delta.append(delta)

            # replace p0 with the latest probabilities
            p0 = self.spots.parent_cell_prob

            if self.config['is_redis_running']:
                self.redis_upd()

            if self.has_converged:
                # self.counts_within_radius(20)
                cell_df, gene_df = collect_data(self.cells, self.spots, self.genes, self.single_cell)
                break

            if i == max_iter - 1:
                main_logger.info('Loop exhausted. Exiting with convergence status: %s' % self.has_converged)
        return cell_df, gene_df

    # -------------------------------------------------------------------- #
    def geneCount_upd(self):
        """
        Produces a matrix numCells-by-numGenes where element at position (c,g) keeps the expected
        counts of gene g  in cell c.
        """
        # make an array nS-by-nN and fill it with the spots id
        gene_ids = np.tile(self.spots.gene_id, (self.nN, 1)).T

        # flatten it
        gene_ids = gene_ids.ravel()

        # make corresponding arrays for cell_id and probs
        cell_ids = self.spots.parent_cell_id.ravel()
        probs = self.spots.parent_cell_prob.ravel()

        # make the array to be used as index in the group-by operation
        group_idx = np.vstack((cell_ids, gene_ids))

        # For each cell aggregate the number of spots from the same gene.
        # It will produce an array of size nC-by-nG where the entry at (c,g)
        # is the gene counts of gene g within cell c
        N_cg = npg.aggregate(group_idx, probs, size=(self.nC, self.nG))

        # assert N_cg.sum() == self.spots.data.shape[0], \
        #     "The sum of the background spots and the cell gene counts should be equal to the total number of spots"

        # make output. This part needs to be rewritten
        out = np.zeros([self.nC, self.nG])
        out[1:, :] = N_cg[1:, :]

        # cell at position zero is the background
        self.cells.background_counts = N_cg[0, :]
        # Actual cells are on non-zero positions
        self.cells.geneCount = out

    # -------------------------------------------------------------------- #
    def gamma_upd(self):
        """
         Implements equation (3) of the Qian paper
        """
        cells = self.cells
        cfg = self.config
        dtype = self.config['dtype']
        beta = np.einsum('c, gk, g -> cgk', cells.ini_cell_props['area_factor'], self.single_cell.mean_expression,
                         self.genes.eta_bar).astype(dtype) + cfg['rSpot']
        # beta = np.einsum('c, gk -> cgk', cells.cell_props['area_factor'], self.single_cell.mean_expression).astype(dtype) + cfg['rSpot']
        rho = cfg['rSpot'] + cells.geneCount

        self.spots.gamma_bar = self.spots.gammaExpectation(rho, beta)
        self.spots.log_gamma_bar = self.spots.logGammaExpectation(rho, beta)

    # -------------------------------------------------------------------- #
    def cell_to_cellType(self):
        """
        return a an array of size numCells-by-numCellTypes where element in position [i,j]
        keeps the probability that cell i has cell type j
        Implements equation (2) of the Qian paper
        :param spots:
        :param config:
        :return:
        """

        dtype = self.config['dtype']
        ScaledExp = np.einsum('c, g, gk -> cgk', self.cells.ini_cell_props['area_factor'], self.genes.eta_bar,
                              self.single_cell.mean_expression).astype(dtype)
        pNegBin = ScaledExp / (self.config['rSpot'] + ScaledExp)
        cgc = self.cells.geneCount
        contr = utils.negBinLoglik(cgc, self.config['rSpot'], pNegBin)
        wCellClass = np.sum(contr, axis=1) + self.cellTypes.log_prior
        pCellClass = utils.softmax(wCellClass, axis=1)

        self.cells.classProb = pCellClass

    # -------------------------------------------------------------------- #
    def spots_to_cell(self):
        """
        spot to cell assignment.
        Implements equation (4) of the Qian paper
        """
        nN = self.nN
        nS = self.spots.data.gene_name.shape[0]

        wSpotCell = np.zeros([nS, nN])
        gn = self.spots.data.gene_name.values
        expected_counts = self.single_cell.log_mean_expression.loc[gn].values
        logeta_bar = self.genes.logeta_bar[self.spots.gene_id]

        # loglik = self.spots.loglik(self.cells, self.config)

        # pre-populate last column
        wSpotCell[:, -1] = np.log(self.config['MisreadDensity'])

        # loop over the first nN-1 closest cells. The nN-th column is reserved for the misreads
        for n in range(nN - 1):
            # get the spots' nth-closest cell
            sn = self.spots.parent_cell_id[:, n]

            # get the respective cell type probabilities
            cp = self.cells.classProb[sn]

            # multiply and sum over cells
            term_1 = np.einsum('ij, ij -> i', expected_counts, cp)

            # logger.info('genes.spotNo should be something like spots.geneNo instead!!')
            log_gamma_bar = self.spots.log_gamma_bar[self.spots.parent_cell_id[:, n], self.spots.gene_id]

            term_2 = np.einsum('ij, ij -> i', cp, log_gamma_bar)

            # wSpotCell[:, n] = term_1 + term_2 + logeta_bar + loglik[:, n]
            mvn_loglik = self.spots.mvn_loglik(self.spots.xy_coords, sn, self.cells)
            wSpotCell[:, n] = term_1 + term_2 + logeta_bar + mvn_loglik

        # apply inside cell bonus
        # NOTE. This is not applied 100% correctly. For example the fourth spot in the demo data. Id2, (x, y) = (0, 4484)
        # The spots is within the boundaries of cell with label 5 but this is not its closest cell. The closest cell is
        # cell label = 4. Cell label=5 is the second closest cell and label=4 the first closest. Therefore, the bonus should be
        # applied when we handle the column for the seconds closest near-by cell. The implementation below implies that if
        # a spot is inside the cell boundaries then that cell is the closest one.
        mask = np.greater(self.spots.data.label.values, 0, where=~np.isnan(self.spots.data.label.values))
        wSpotCell[mask, 0] = wSpotCell[mask, 0] + self.config['InsideCellBonus']

        # update the prob a spot belongs to a neighboring cell
        self.spots.parent_cell_prob = softmax(wSpotCell, axis=1)

        # Since the spot-to-cell assignments changed you need to update the gene counts now
        self.geneCount_upd()

    # -------------------------------------------------------------------- #
    def eta_upd(self):
        """
        Calcs the expected eta
        Implements equation (5) of the Qian paper
        """
        grand_total = self.cells.background_counts.sum() + self.cells.total_counts.sum()
        assert round(grand_total) == self.spots.data.shape[0], \
            'The sum of the background spots and the total gene counts should be equal to the number of spots'

        classProb = self.cells.classProb
        mu = self.single_cell.mean_expression
        area_factor = self.cells.ini_cell_props['area_factor']
        gamma_bar = self.spots.gamma_bar

        zero_prob = classProb[:, -1]  # probability a cell being a zero expressing cell
        zero_class_counts = self.spots.zero_class_counts(self.spots.gene_id, zero_prob)

        # Calcs the sum in the Gamma distribution (equation 5). The zero class
        # is excluded from the sum, hence the arrays in the einsum below stop at :-1
        # Note. I also think we should exclude the "cell" that is meant to keep the
        # misreads, ie exclude the background
        class_total_counts = np.einsum('ck, gk, c, cgk -> g',
                                       classProb[:, :-1],
                                       mu.values[:, :-1],
                                       area_factor,
                                       gamma_bar[:, :, :-1])
        background_counts = self.cells.background_counts
        alpha = self.config['rGene'] + self.spots.counts_per_gene - background_counts - zero_class_counts
        beta = self.config['rGene'] / self.config['Inefficiency'] + class_total_counts

        # Finally, update gene_gamma
        self.genes.calc_eta(alpha, beta)

    # -------------------------------------------------------------------- #
    def gaussian_upd(self):
        self.centroid_upd()
        self.cov_upd()

    # -------------------------------------------------------------------- #
    def centroid_upd(self):
        spots = self.spots

        # get the total gene counts per cell
        N_c = self.cells.total_counts

        xy_spots = spots.xy_coords
        prob = spots.parent_cell_prob
        n = self.cells.config['nNeighbors'] + 1

        # multiply the x coord of the spots by the cell prob
        a = np.tile(xy_spots[:, 0], (n, 1)).T * prob

        # multiply the y coord of the spots by the cell prob
        b = np.tile(xy_spots[:, 1], (n, 1)).T * prob

        # aggregated x and y coordinate
        idx = spots.parent_cell_id
        x_agg = npg.aggregate(idx.ravel(), a.ravel(), size=len(N_c))
        y_agg = npg.aggregate(idx.ravel(), b.ravel(), size=len(N_c))

        # get the estimated cell centers
        x_bar = np.nan * np.ones(N_c.shape)
        y_bar = np.nan * np.ones(N_c.shape)

        x_bar[N_c > 0] = x_agg[N_c > 0] / N_c[N_c > 0]
        y_bar[N_c > 0] = y_agg[N_c > 0] / N_c[N_c > 0]

        # cells with N_c = 0 will end up with x_bar = y_bar = np.nan
        xy_bar_fitted = np.array(list(zip(x_bar.T, y_bar.T)))

        # if you have a value for the estimated centroid use that, otherwise
        # use the initial (starting values) centroids
        ini_cent = self.cells.ini_centroids()
        xy_bar = np.array(tuple(zip(*[ini_cent['x'], ini_cent['y']])))

        # # sanity check. NaNs or Infs should appear together
        # assert np.all(np.isfinite(x_bar) == np.isfinite(y_bar))
        # use the fitted centroids where possible otherwise use the initial ones
        xy_bar[np.isfinite(x_bar)] = xy_bar_fitted[np.isfinite(x_bar)]
        self.cells.centroid = pd.DataFrame(xy_bar, columns=['x', 'y'])
        # print(np.array(list(zip(x_bar.T, y_bar.T))))

    # -------------------------------------------------------------------- #
    def cov_upd(self):
        spots = self.spots

        # first get the scatter matrix
        S = self.cells.scatter_matrix(spots)  # sample sum of squares
        cov_0 = self.cells.ini_cov()
        nu_0 = self.cells.nu_0
        S_0 = cov_0 * nu_0  # prior sum of squares
        N_c = self.cells.total_counts
        d = 2
        denom = np.ones([self.nC, 1, 1])
        denom[:, 0, 0] = N_c + nu_0
        # Note: need to add code to handle the case N_c + nu_0 <= d + 2
        cov = (S + S_0) / denom

        # shrinkage
        delta = 0.5
        cov = delta * cov_0 + (1 - delta) * cov
        self.cells.cov = cov

    # -------------------------------------------------------------------- #
    def mu_upd(self):
        classProb = self.cells.classProb[1:, :-1].copy()
        geneCount = self.cells.geneCount[1:, :].copy()
        gamma_bar = self.spots.gamma_bar[1:, :, :-1].copy()
        area_factor = self.cells.ini_cell_props['area_factor'][1:]

        numer = np.einsum('ck, cg -> gk', classProb, geneCount)
        denom = np.einsum('ck, c, cgk, g -> gk', classProb, area_factor, gamma_bar, self.genes.eta_bar)

        me, lme = self.single_cell._gene_expressions(numer, denom)
        self.single_cell._mean_expression = me
        self.single_cell._log_mean_expression = lme

    # -------------------------------------------------------------------- #
    def dalpha_upd(self):
        # logger.info('Update cell type (marginal) distribution')
        zeta = self.cells.classProb.sum(axis=0)  # this the class size
        alpha = self.cellTypes.ini_alpha()
        out = zeta + alpha

        # 07-May-2023: Hiding 'min_class_size' from the config file. Should bring it back at a later version
        # mask = zeta <= self.config['min_class_size']
        min_class_size = 5
        mask = zeta <= min_class_size

        # make sure Zero class is the last one
        assert self.cellTypes.names[-1] == "Zero"
        assert len(self.cellTypes.names) == len(mask)

        # make sure the last value ie always False, overriding if necessary the
        # check a few lines above when the mask variable was set.
        # In this manner we will prevent the Zero class from being removed.
        mask[-1] = False

        # If a class size is smaller than 'min_class_size' then it will be assigned a weight of almost zero
        out[mask] = 10e-6
        self.cellTypes.alpha = out

    def counts_within_radius(self, r):
        """
        calcs the gene counts within radius r of the centroid of each cell.
        Units in radius are the same as in your coordinates x and y of your spots.
        """

        # check that the background (label=0) is at the top row
        assert self.cells.ini_cell_props['cell_label'][0] == 0

        # spots = pd.concat([self.spots.data, self.spots.data_excluded])
        gene_names, gene_id = np.unique(self.spots.data.gene_name.values,
                                        return_inverse=True)  # that needs to be encapsulated!!! Make a function in the class to set the ids
        spots = self.spots.data.assign(gene_id=gene_id)

        xy_coords = spots[['x', 'y']].values
        point_tree = spatial.cKDTree(xy_coords)
        nearby_spots = point_tree.query_ball_point(self.cells.centroid, r)

        out = np.zeros([self.cells.centroid.shape[0], len(gene_names)])

        for i, d in enumerate(nearby_spots):
            t = spots.gene_id[d]
            b = np.bincount(t)
            if len(gene_names) - len(b) < 0:
                print('oops')
            out[i, :] = np.pad(b, (0, len(gene_names) - len(b)), 'constant')

        # for each cell get the most likely cell type
        cell_type = []
        for i, d in enumerate(self.cells.classProb):
            j = self.cells.class_names[np.argmax(d)]
            cell_type.append(j)

        temp = pd.DataFrame({
            'cell_label': self.cells.ini_cell_props['cell_label'],
            'cell_type': cell_type
        })

        # if labels have been reassigned, there should be a column 'cell_label_old'.
        # Relabelling will happen if for example the original labelling that was
        # assigned from segmentation is not a continuous sequence of integers
        # Append the original labels to the temp folder so there is a mapping between
        # old and new labels
        if 'cell_label_old' in self.cells.ini_cell_props.keys():
            temp['cell_label_old'] = self.cells.ini_cell_props['cell_label_old']
            temp = temp[['cell_label', 'cell_label_old', 'cell_type']]

        # assert np.all(temp.cell_label==out.index)
        df = pd.DataFrame(out, index=self.cells.centroid.index, columns=gene_names)
        df = pd.merge(temp, df, right_index=True, left_on='cell_label', how='left')

        # ignore the first row, it is the background
        return df.iloc[1:, :]

    # -------------------------------------------------------------------- #
    def redis_upd(self):
        eta_bar_df = pd.DataFrame({
            'gene_efficiency': self.genes.eta_bar,
            'gene': self.genes.gene_panel
        })
        self.redis_db.publish(eta_bar_df, "gene_efficiency", iteration=self.iter_num,
                              has_converged=self.has_converged, unix_time=time.time())

        idx = []
        size = self.cellTypes.names.shape[0]
        for i, row in enumerate(self.cells.classProb[1:,
                                :]):  # ignore the top row, it corresponds to the background, it is not an actual cell
            idx.append(np.argmax(row))
        counts = np.bincount(idx, minlength=size)
        # prob = np.bincount(idx) / np.bincount(idx).sum()
        df = pd.DataFrame({
            'class_name': self.cellTypes.names,
            'counts': counts
        })
        self.redis_db.publish(df, "cell_type_posterior", iteration=self.iter_num, has_converged=self.has_converged,
                              unix_time=time.time())<|MERGE_RESOLUTION|>--- conflicted
+++ resolved
@@ -88,15 +88,9 @@
 
             # 7. Update single cell data
             if self.single_cell.isMissing:
-<<<<<<< HEAD
                 # 6.2 update the dirichlet distribution
                 self.dalpha_upd()
                 # 6.3 update single cell data
-=======
-                # 7.1 update correlation matrix and variance of the gaussian distribution
-                self.gaussian_upd()
-                # 7.2 update single cell data
->>>>>>> d371988a
                 self.mu_upd()
 
             self.has_converged, delta = utils.hasConverged(self.spots, p0, self.config['CellCallTolerance'])
