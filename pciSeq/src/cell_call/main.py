--- conflicted
+++ resolved
@@ -185,8 +185,8 @@
 
         # gene_gamma = self.genes.eta
         dtype = self.config['dtype']
-        ScaledExp = np.einsum('c, g, gk -> cgk', self.cells.alpha, self.genes.eta, self.single_cell.mean_expression).astype(dtype) + self.config['SpotReg']
-        # ScaledExp = np.einsum('c, g, gk -> cgk', self.cells.cell_props['area_factor'], self.genes.eta, self.single_cell.mean_expression).astype(dtype) + self.config['SpotReg']
+        # ScaledExp = np.einsum('c, g, gk -> cgk', self.cells.alpha, self.genes.eta, sc.mean_expression.data) + self.config['SpotReg']
+        ScaledExp = np.einsum('c, g, gk -> cgk', self.cells.cell_props['area_factor'], self.genes.eta, self.single_cell.mean_expression).astype(dtype) + self.config['SpotReg']
         pNegBin = ScaledExp / (self.config['rSpot'] + ScaledExp)
         cgc = self.cells.geneCount
         contr = utils.negBinLoglik(cgc, self.config['rSpot'], pNegBin)
@@ -271,46 +271,6 @@
         self.genes.eta = res.values
 
     # -------------------------------------------------------------------- #
-<<<<<<< HEAD
-    def mu_upd(self):
-        logger.info('Update single cell data')
-        # make an array nS-by-nN and fill it with the spots id
-        gene_ids = np.tile(self.spots.gene_id, (self.nN, 1)).T
-
-        # flatten it
-        gene_ids = gene_ids.ravel()
-
-        # make corresponding arrays for cell_id and probs
-        cell_ids = self.spots.parent_cell_id.ravel()
-        probs = self.spots.parent_cell_prob.ravel()
-
-        # make the array to be used as index in the group-by operation
-        group_idx = np.vstack((cell_ids, gene_ids))
-
-        # For each cell aggregate the number of spots from the same gene.
-        # It will produce an array of size nC-by-nG where the entry at (c,g)
-        # is the gene counts of gene g within cell c
-        N_cg = npg.aggregate(group_idx, probs, size=(self.nC, self.nG))
-
-        numer = np.einsum('ck, cg -> gk', self.cells.classProb, N_cg)
-        denom = np.einsum('ck, c, cgk, g -> gk', self.cells.classProb, self.cells.cell_props['area_factor'], self.spots.gamma_bar, self.genes.eta)
-
-        # set the hyperparameter for the gamma prior
-        m = 1
-
-        # ignore the last class, it is the zero class
-        numer = numer[:, :-1]
-        denom = denom[:, :-1]
-        mu_gk = (numer + m) / (denom + m/self.single_cell.raw_data)
-        me, lme = self.single_cell._helper(mu_gk)
-        self.single_cell._mean_expression = me
-        self.single_cell._log_mean_expression = lme
-
-        logger.info('Singe cell data updated')
-
-
-
-=======
     def alpha_upd(self):
         ## manual way to do the denom, useful for debugging
         ## Pick up a cell, lets say the first one and get the ids of its most likely cell types
@@ -324,7 +284,6 @@
         N_c = self.cells.total_counts
         zeta_bar = self.cells.classProb
         mu = self.single_cell.mean_expression  # need to add constant too!
->>>>>>> fe95cd79
 
         denom = np.einsum('gk, ck, cgk, g -> c', mu, zeta_bar, self.spots.gamma_bar, self.genes.eta)
         alpha_bar = (N_c + self.cells.rho_1) / (denom + self.cells.rho_2)
@@ -421,6 +380,44 @@
         # cov = delta * target + (1 - delta) * cov
         self.cells.cov = cov
 
-
-
-
+# -------------------------------------------------------------------- #
+    def mu_upd(self):
+        logger.info('Update single cell data')
+        # make an array nS-by-nN and fill it with the spots id
+        gene_ids = np.tile(self.spots.gene_id, (self.nN, 1)).T
+
+        # flatten it
+        gene_ids = gene_ids.ravel()
+
+        # make corresponding arrays for cell_id and probs
+        cell_ids = self.spots.parent_cell_id.ravel()
+        probs = self.spots.parent_cell_prob.ravel()
+
+        # make the array to be used as index in the group-by operation
+        group_idx = np.vstack((cell_ids, gene_ids))
+
+        # For each cell aggregate the number of spots from the same gene.
+        # It will produce an array of size nC-by-nG where the entry at (c,g)
+        # is the gene counts of gene g within cell c
+        N_cg = npg.aggregate(group_idx, probs, size=(self.nC, self.nG))
+
+        numer = np.einsum('ck, cg -> gk', self.cells.classProb, N_cg)
+        denom = np.einsum('ck, c, cgk, g -> gk', self.cells.classProb, self.cells.cell_props['area_factor'], self.spots.gamma_bar, self.genes.eta)
+
+        # set the hyperparameter for the gamma prior
+        m = 1
+
+        # ignore the last class, it is the zero class
+        numer = numer[:, :-1]
+        denom = denom[:, :-1]
+        mu_gk = (numer + m) / (denom + m/self.single_cell.raw_data)
+        me, lme = self.single_cell._helper(mu_gk)
+        self.single_cell._mean_expression = me
+        self.single_cell._log_mean_expression = lme
+
+        logger.info('Singe cell data updated')
+
+
+
+
+
