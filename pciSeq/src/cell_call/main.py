import numpy as np
import pandas as pd
<<<<<<< HEAD
import scipy.spatial as spatial
=======
import time
>>>>>>> 9d08a84c
import numpy_groupies as npg
from pciSeq.src.cell_call.datatypes import Cells, Spots, Genes, SingleCell, CellType
from pciSeq.src.cell_call.summary import collect_data
import pciSeq.src.cell_call.utils as utils
from pciSeq.src.diagnostics.utils import redis_db
from pciSeq.src.cell_call.log_config import logger


class VarBayes:
    def __init__(self, _cells_df, _spots_df, scRNAseq, config):
        self.config = config
        self.redis_db = redis_db(flush=True)
        self.cells = Cells(_cells_df, config)
        self.spots = Spots(_spots_df, config)
        self.genes = Genes(self.spots)
        self.single_cell = SingleCell(scRNAseq, self.genes.gene_panel, self.config)
        self.cellTypes = CellType(self.single_cell)
        self.cells.class_names = self.single_cell.classes
        self.nC = self.cells.nC                         # number of cells
        self.nG = self.genes.nG                         # number of genes
        self.nK = self.cellTypes.nK                     # number of classes
        self.nS = self.spots.nS                         # number of spots
        self.nN = self.config['nNeighbors'] + 1         # number of closest nearby cells, candidates for being parent
                                                        # cell of any given spot. The last cell will be used for the
                                                        # misread spots. (ie cell at position nN is the background)
        self.iter_num = None
        self.has_converged = False

    def initialise(self):
        self.cellTypes.ini_prior()
        self.cells.classProb = np.tile(self.cellTypes.prior, (self.nC, 1))
        self.genes.init_eta(1, 1 / self.config['Inefficiency'])
        self.spots.parent_cell_id = self.spots.cells_nearby(self.cells)
        self.spots.parent_cell_prob = self.spots.ini_cellProb(self.spots.parent_cell_id, self.config)
        self.spots.gamma_bar = np.ones([self.nC, self.nG, self.nK]).astype(self.config['dtype'])

    # -------------------------------------------------------------------- #
    def run(self):
        p0 = None
        iss_df = None
        gene_df = None
        max_iter = self.config['max_iter']

        self.initialise()
        for i in range(max_iter):
            self.iter_num = i

            # 1. For each cell, calc the expected gene counts
            self.geneCount_upd()

            # 2. calc expected gamma
            self.gamma_upd()

            # 3. assign cells to cell types
            self.cell_to_cellType()

            if self.single_cell.isMissing:
                self.dalpha_upd()

            # 4. assign spots to cells
            self.spots_to_cell()

            # 5. update gene efficiency
            self.eta_upd()

            # 6. Update single cell data
            if self.single_cell.isMissing:
                self.mu_upd()

            self.has_converged, delta = utils.hasConverged(self.spots, p0, self.config['CellCallTolerance'])
            logger.info(' Iteration %d, mean prob change %f' % (i, delta))

            # replace p0 with the latest probabilities
            p0 = self.spots.parent_cell_prob

            logger.info('start db publish')
            self.redis_upd()
            logger.info('end db publish')

            if self.has_converged:
                # self.counts_within_radius(20)
                iss_df, gene_df = collect_data(self.cells, self.spots, self.genes, self.single_cell)
                break

            if i == max_iter-1:
                logger.info(' Loop exhausted. Exiting with convergence status: %s' % self.has_converged)
        return iss_df, gene_df

    # -------------------------------------------------------------------- #
    def geneCount_upd(self):
        """
        Produces a matrix numCells-by-numGenes where element at position (c,g) keeps the expected
        counts of gene g  in cell c.
        """
        # make an array nS-by-nN and fill it with the spots id
        gene_ids = np.tile(self.spots.gene_id, (self.nN, 1)).T

        # flatten it
        gene_ids = gene_ids.ravel()

        # make corresponding arrays for cell_id and probs
        cell_ids = self.spots.parent_cell_id.ravel()
        probs = self.spots.parent_cell_prob.ravel()

        # make the array to be used as index in the group-by operation
        group_idx = np.vstack((cell_ids, gene_ids))

        # For each cell aggregate the number of spots from the same gene.
        # It will produce an array of size nC-by-nG where the entry at (c,g)
        # is the gene counts of gene g within cell c
        N_cg = npg.aggregate(group_idx, probs, size=(self.nC, self.nG))

        # assert N_cg.sum() == self.spots.data.shape[0], \
        #     "The sum of the background spots and the cell gene counts should be equal to the total number of spots"

        # make output. This part needs to be rewritten
        out = np.zeros([self.nC, self.nG])
        out[1:, :] = N_cg[1:, :]

        # cell at position zero is the background
        self.cells.background_counts = N_cg[0, :]
        # Actual cells are on non-zero positions
        self.cells.geneCount = out

    # -------------------------------------------------------------------- #
    def gamma_upd(self):
        """
         Implements equation (3) of the Qian paper
        """
        cells = self.cells
        cfg = self.config
        dtype = self.config['dtype']
        beta = np.einsum('c, gk, g -> cgk', cells.ini_cell_props['area_factor'], self.single_cell.mean_expression, self.genes.eta_bar).astype(dtype) + cfg['rSpot']
        # beta = np.einsum('c, gk -> cgk', cells.cell_props['area_factor'], self.single_cell.mean_expression).astype(dtype) + cfg['rSpot']
        rho = cfg['rSpot'] + cells.geneCount

        self.spots.gamma_bar = self.spots.gammaExpectation(rho, beta)
        self.spots.log_gamma_bar = self.spots.logGammaExpectation(rho, beta)

    # -------------------------------------------------------------------- #
    def cell_to_cellType(self):
        """
        return a an array of size numCells-by-numCellTypes where element in position [i,j]
        keeps the probability that cell i has cell type j
        Implements equation (2) of the Qian paper
        :param spots:
        :param config:
        :return:
        """

        # gene_gamma = self.genes.eta
        dtype = self.config['dtype']
        # ScaledExp = np.einsum('c, g, gk -> cgk', self.cells.alpha, self.genes.eta, sc.mean_expression.data) + self.config['SpotReg']
        ScaledExp = np.einsum('c, g, gk -> cgk', self.cells.ini_cell_props['area_factor'], self.genes.eta_bar, self.single_cell.mean_expression).astype(dtype)
        pNegBin = ScaledExp / (self.config['rSpot'] + ScaledExp)
        cgc = self.cells.geneCount
        contr = utils.negBinLoglik(cgc, self.config['rSpot'], pNegBin)
        wCellClass = np.sum(contr, axis=1) + self.cellTypes.log_prior
        pCellClass = utils.softmax(wCellClass, axis=1)

        ## self.cells.classProb = pCellClass
        # logger.info('Cell 0 is classified as %s with prob %4.8f' % (
        #     self.cells.class_names[np.argmax(wCellClass[0, :])], pCellClass[0, np.argmax(wCellClass[0, :])]))
        # logger.info('cell ---> cell class probabilities updated')
        self.cells.classProb = pCellClass
        # return pCellClass

    # -------------------------------------------------------------------- #
    def spots_to_cell(self):
        """
        spot to cell assignment.
        Implements equation (4) of the Qian paper
        """
        nN = self.nN
        nS = self.spots.data.gene_name.shape[0]

        aSpotCell = np.zeros([nS, nN])
        gn = self.spots.data.gene_name.values
        expected_counts = self.single_cell.log_mean_expression.loc[gn].values
        logeta_bar = self.genes.logeta_bar[self.spots.gene_id]

        # loop over the first nN-1 closest cells. The nN-th column is reserved for the misreads
        for n in range(nN - 1):
            # get the spots' nth-closest cell
            sn = self.spots.parent_cell_id[:, n]

            # get the respective cell type probabilities
            cp = self.cells.classProb[sn]

            # multiply and sum over cells
            term_1 = np.einsum('ij, ij -> i', expected_counts, cp)

            # logger.info('genes.spotNo should be something like spots.geneNo instead!!')
            log_gamma_bar = self.spots.log_gamma_bar[self.spots.parent_cell_id[:, n], self.spots.gene_id]

            term_2 = np.einsum('ij, ij -> i', cp, log_gamma_bar)
            aSpotCell[:, n] = term_1 + term_2 + logeta_bar
        wSpotCell = aSpotCell + self.spots.loglik(self.cells, self.config)

        # update the prob a spot belongs to a neighboring cell
        self.spots.parent_cell_prob = utils.softmax(wSpotCell, axis=1)

        # Since the spot-to-cell assignments changed you need to update the gene counts now
        self.geneCount_upd()

    # -------------------------------------------------------------------- #
    def eta_upd(self):
        """
        Calcs the expected eta
        Implements equation (5) of the Qian paper
        """
        grand_total = self.cells.background_counts.sum() + self.cells.total_counts.sum()
        assert round(grand_total) == self.spots.data.shape[0], \
            'The sum of the background spots and the total gene counts should be equal to the number of spots'

        classProb = self.cells.classProb
        mu = self.single_cell.mean_expression
        area_factor = self.cells.ini_cell_props['area_factor']
        gamma_bar = self.spots.gamma_bar

        zero_prob = classProb[:, -1]  # probability a cell being a zero expressing cell
        zero_class_counts = self.spots.zero_class_counts(self.spots.gene_id, zero_prob)

        # Calcs the sum in the Gamma distribution (equation 5). The zero class
        # is excluded from the sum, hence the arrays in the einsum below stop at :-1
        # Note. I also think we should exclude the "cell" that is meant to keep the
        # misreads, ie exclude the background
        class_total_counts = np.einsum('ck, gk, c, cgk -> g',
                                       classProb[:, :-1],
                                       mu.values[:, :-1],
                                       area_factor,
                                       gamma_bar[:, :, :-1])
        background_counts = self.cells.background_counts
        alpha = self.config['rGene'] + self.spots.counts_per_gene - background_counts - zero_class_counts
        beta = self.config['rGene']/self.config['Inefficiency'] + class_total_counts
        # res = num / denom

        # Finally, update gene_gamma
        self.genes.calc_eta(alpha, beta)
        # self.genes.eta_bar = res.values

    # -------------------------------------------------------------------- #
<<<<<<< HEAD
    def mu_upd(self):
        # logger.info('Update single cell data')
        # # make an array nS-by-nN and fill it with the spots id
        # gene_ids = np.tile(self.spots.gene_id, (self.nN, 1)).T
        #
        # # flatten it
        # gene_ids = gene_ids.ravel()
        #
        # # make corresponding arrays for cell_id and probs
        # cell_ids = self.spots.parent_cell_id.ravel()
        # probs = self.spots.parent_cell_prob.ravel()
        #
        # # make the array to be used as index in the group-by operation
        # group_idx = np.vstack((cell_ids, gene_ids))
        #
        # # For each cell aggregate the number of spots from the same gene.
        # # It will produce an array of size nC-by-nG where the entry at (c,g)
        # # is the gene counts of gene g within cell c
        # N_cg = npg.aggregate(group_idx, probs, size=(self.nC, self.nG))

        classProb = self.cells.classProb[1:, :-1].copy()
        geneCount = self.cells.geneCount[1:, :].copy()
        gamma_bar = self.spots.gamma_bar[1:, :, :-1].copy()
        area_factor = self.cells.ini_cell_props['area_factor'][1:]

        numer = np.einsum('ck, cg -> gk', classProb, geneCount)
        denom = np.einsum('ck, c, cgk, g -> gk', classProb, area_factor, gamma_bar, self.genes.eta_bar)

        # set the hyperparameter for the gamma prior
        # m = 1

        # ignore the last class, it is the zero class
        # numer = numer[:, :-1]
        # denom = denom[:, :-1]
        # mu_gk = (numer + m * self.single_cell.raw_data) / (denom + m)
        me, lme = self.single_cell._gene_expressions(numer, denom)
        self.single_cell._mean_expression = me
        self.single_cell._log_mean_expression = lme

        # logger.info('Single cell data updated')

    # -------------------------------------------------------------------- #
    def dalpha_upd(self):
        # logger.info('Update cell type (marginal) distribution')
        zeta = self.cells.classProb.sum(axis=0)  # this the class size
        alpha = self.cellTypes.ini_alpha()
        out = zeta + alpha

        # logger.info("***************************************************")
        # logger.info("**** Dirichlet alpha is zero if class size <=%d ****" % self.config['min_class_size'])
        # logger.info("***************************************************")

        # 07-May-2013: Hiding 'min_class_size' from the config file. Should bring it back at a later version
        # mask = zeta <= self.config['min_class_size']
        min_class_size = 5
        mask = zeta <= min_class_size

        # make sure Zero class is the last one
        assert self.cellTypes.names[-1] == "Zero"
        assert len(self.cellTypes.names) == len(mask)

        # make sure the last value ie always False, overriding if necessary the
        # check a few lines when the mask variable was set.
        # In this manner we will prevent the Zero class from being removed.
        mask[-1] = False

        # If a class size is smaller than 'min_class_size' then it will be assigned a weight of almost zero
        out[mask] = 10e-6
        self.cellTypes.alpha = out

    def counts_within_radius(self, r):
        """
        calcs the gene counts within radius r of the centroid of each cell.
        Units in radius are the same as in your coordinates x and y of your spots.
        """

        # check that the background (label=0) is at the top row
        assert self.cells.ini_cell_props['cell_label'][0] == 0

        # spots = pd.concat([self.spots.data, self.spots.data_excluded])
        gene_names, gene_id = np.unique(self.spots.data.gene_name.values, return_inverse=True)  # that needs to be encapsulated!!! Make a function in the class to set the ids
        spots = self.spots.data.assign(gene_id=gene_id)

        xy_coords = spots[['x', 'y']].values
        point_tree = spatial.cKDTree(xy_coords)
        nearby_spots = point_tree.query_ball_point(self.cells.centroid, r)

        out = np.zeros([self.cells.centroid.shape[0], len(gene_names)])

        for i, d in enumerate(nearby_spots):
            t = spots.gene_id[d]
            b = np.bincount(t)
            if len(gene_names) - len(b) < 0:
                print('oops')
            out[i, :] = np.pad(b, (0, len(gene_names) - len(b)), 'constant')

        # for each cell get the most likely cell type
        cell_type = []
        for i, d in enumerate(self.cells.classProb):
            j = self.cells.class_names[np.argmax(d)]
            cell_type.append(j)

        temp = pd.DataFrame({
            'cell_label': self.cells.ini_cell_props['cell_label'],
            'cell_type': cell_type
        })

        # if labels have been reassigned, there should be a column 'cell_label_old'.
        # Relabelling will happen if for example the original labelling that was
        # assigned from segmentation is not a continuous sequence of integers
        # Append the original labels to the temp folder so there is a mapping between
        # old and new labels
        if 'cell_label_old' in self.cells.ini_cell_props.keys():
            temp['cell_label_old'] = self.cells.ini_cell_props['cell_label_old']
            temp = temp[['cell_label', 'cell_label_old', 'cell_type']]

        # assert np.all(temp.cell_label==out.index)
        df = pd.DataFrame(out, index=self.cells.centroid.index, columns=gene_names)
        df = pd.merge(temp, df, right_index=True, left_on='cell_label', how='left')

        # ignore the first row, it is the background
        return df.iloc[1:, :]

=======
    def redis_upd(self):
        logger.info("redis start")
        eta_bar_df = pd.DataFrame({
            'gene_efficiency': self.genes.eta_bar,
            'gene': self.genes.gene_panel
        })
        self.redis_db.to_redis(eta_bar_df, "gene_efficiency", iteration=self.iter_num,
                               has_converged=self.has_converged, unix_time=time.time())
        self.redis_db.publish(eta_bar_df, "gene_efficiency", iteration=self.iter_num,
                               has_converged=self.has_converged, unix_time=time.time())

        pi_bar_df = pd.DataFrame({
            'weight': np.bincount(self.cells.classProb.argmax(axis=1))/np.bincount(self.cells.classProb.argmax(axis=1)).sum(),
            'class': self.cellTypes.names
        })
        self.redis_db.to_redis(pi_bar_df, "cell_type_prior", iter_num=self.iter_num,
                               has_converged=self.has_converged, unix_time=time.time())

        idx=[]
        for i, row in enumerate(self.cells.classProb):
            idx.append(np.argmax(row))
        prob = np.bincount(idx) / np.bincount(idx).sum()
        df = pd.DataFrame({
            'class_name': self.cellTypes.names,
            'prob': prob
        })
        self.redis_db.to_redis(df, "cell_type_posterior", iter_num=self.iter_num, has_converged=self.has_converged, unix_time=time.time())
        self.redis_db.publish(df, "cell_type_posterior", iteration=self.iter_num, has_converged=self.has_converged, unix_time=time.time())
        logger.info("redis end")
>>>>>>> 9d08a84c





<|MERGE_RESOLUTION|>--- conflicted
+++ resolved
@@ -1,10 +1,7 @@
 import numpy as np
 import pandas as pd
-<<<<<<< HEAD
 import scipy.spatial as spatial
-=======
 import time
->>>>>>> 9d08a84c
 import numpy_groupies as npg
 from pciSeq.src.cell_call.datatypes import Cells, Spots, Genes, SingleCell, CellType
 from pciSeq.src.cell_call.summary import collect_data
@@ -33,6 +30,17 @@
         self.iter_num = None
         self.has_converged = False
 
+    def __getstate__(self):
+        # set here attributes to be excluded from serialisation (pickling)
+        # It makes the pickle filesize smaller but maybe this will have to
+        # change in the future.
+        # These two attributes take up a lot of space on the disk:
+        # _gamma_bar and _log_gamma_bar
+        # FYI: https://realpython.com/python-pickle-module/
+        attributes = self.__dict__.copy()
+        del attributes['redis_db']
+        return attributes
+
     def initialise(self):
         self.cellTypes.ini_prior()
         self.cells.classProb = np.tile(self.cellTypes.prior, (self.nC, 1))
@@ -40,7 +48,7 @@
         self.spots.parent_cell_id = self.spots.cells_nearby(self.cells)
         self.spots.parent_cell_prob = self.spots.ini_cellProb(self.spots.parent_cell_id, self.config)
         self.spots.gamma_bar = np.ones([self.nC, self.nG, self.nK]).astype(self.config['dtype'])
-
+        
     # -------------------------------------------------------------------- #
     def run(self):
         p0 = None
@@ -247,7 +255,6 @@
         # self.genes.eta_bar = res.values
 
     # -------------------------------------------------------------------- #
-<<<<<<< HEAD
     def mu_upd(self):
         # logger.info('Update single cell data')
         # # make an array nS-by-nN and fill it with the spots id
@@ -371,7 +378,7 @@
         # ignore the first row, it is the background
         return df.iloc[1:, :]
 
-=======
+    # -------------------------------------------------------------------- #
     def redis_upd(self):
         logger.info("redis start")
         eta_bar_df = pd.DataFrame({
@@ -401,9 +408,8 @@
         self.redis_db.to_redis(df, "cell_type_posterior", iter_num=self.iter_num, has_converged=self.has_converged, unix_time=time.time())
         self.redis_db.publish(df, "cell_type_posterior", iteration=self.iter_num, has_converged=self.has_converged, unix_time=time.time())
         logger.info("redis end")
->>>>>>> 9d08a84c
-
-
-
-
-
+
+
+
+
+
