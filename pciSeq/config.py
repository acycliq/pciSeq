--- conflicted
+++ resolved
@@ -69,14 +69,10 @@
     'save_data': False,
 
     # resolution, pixels per micron
-<<<<<<< HEAD
-    'ppm': 3.0,
-=======
     'ppm': 6.0121,
 
     'width': 5865,   # width of the original image
     'height': 7705,  # length of the original image
     'z_start': 35,
     'z_end': 46,
->>>>>>> be1c6035
 }
