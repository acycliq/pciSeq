import os
import pandas as pd
import numpy as np
from typing import Tuple
from scipy.sparse import coo_matrix, save_npz, load_npz
from pciSeq.src.cell_call.main import VarBayes
from pciSeq.src.preprocess.spot_labels import stage_data
from pciSeq.src.viewer.utils import splitter_mb
from pciSeq import config
import logging

logger = logging.getLogger()
logging.basicConfig(
    level=logging.INFO,
    format="%(asctime)s:%(levelname)s:%(message)s"
)

ROOT_DIR = os.path.dirname(os.path.realpath(__file__))


def fit(iss_spots: pd.DataFrame, coo: coo_matrix, scRNAseq: pd.DataFrame, opts=None) -> Tuple[pd.DataFrame, pd.DataFrame]:
    """
    Main entry point for pciSeq.

    Parameters
    ----------
    iss_spots : pandas.DataFrame
        Index:
            RangeIndex
        Columns:
            Name: Gene, dtype: string, The gene name
            Name: x, dtype: int64, X-axis coordinate of the spot
            Name: y, dtype: int64, Y-axis coordinate of the spot

    coo : scipy.sparse.coo_matrix
        A label image array as a coo_matrix datatype. The label denote
        which cell the corresponding pixel 'belongs' to. If label is
        zero, the pixel is on the background

    scRNAseq : pandas.DataFrame
        Index:
            The gene name
        Columns:
            The column headers are the cell classes and the data are uint32

    opts : dictionary (Optional)
        A dictionary to pass-in user-defined hyperparameter values. They override the default
        values as these are set by the config.py file. For example to exclude genes Npy and
        Vip you can define opts as:
            opts = {'exclude_genes': ['Npy', 'Vip']}
        and pass that dict to the fit function as the last argument

    Returns
    ------
    cellData : pandas.DataFrame
        Index:
            RangeIndex
        Columns:
            Name: Cell_Num, dtype: int64, The label of the cell
            Name: X, dtype: float64, X-axis coordinate of the cell centroid
            Name: Y, dtype: float64, Y-axis coordinate of the cell centroid
            Name: Genenames, dtype: Object, array-like of the genes assinged to the cell
            Name: CellGeneCount, dtype: Object,array-like of the corresponding gene counts
            Name: ClassName, dtype: Object, array-like of the genes probable classes for the cell
            Name: Prob, dtype: Object, array-like array-like of the corresponding cell class probabilities

    geneData : pandas.DataFrame
        Index:
            RangeIndex
        Columns:
            Name: Gene, dtype: string, The gene name
            Name: Gene_id, dtype: int64, The gene id, the position of the gene if all genes are sorted.
            Name: x, dtype: int64, X-axis coordinate of the spot
            Name: y, dtype: int64, Y-axis coordinate of the spot
            Name: neighbour, dtype: int64, the label of the cell which is more likely to 'raise' the spot. If zero then the spot is a misread.
            Name: neighbour_array, dtype: Object, array-like with the labels of the 4 nearest cell. The last is always the background and has label=0
            Name: neighbour_prob, dtype: Object, array-like with the prob the corresponding cell from neighbour_array has risen the spot.
    """

    # 1. get the hyperparameters
    cfg = init(opts)

    # 2. prepare the data
    logger.info('Preprocessing data')
<<<<<<< HEAD
    _cells, cell_boundaries, _spots = stage_data(iss_spots, coo)
=======
    _cells, cellBoundaries, _spots = stage_data(iss_spots, coo)
>>>>>>> 71f7fcf3

    # 3. cell typing
    logger.info('Start cell typing')
    cellData, geneData = cell_type(_cells, _spots, scRNAseq, cfg)

    # 4. save to filesystem
<<<<<<< HEAD
    save_data = False
=======
    save_data = True
>>>>>>> 71f7fcf3
    if save_data:
        write_data(cellData, geneData, cellBoundaries, cfg)

    logger.info('Done')
    return cellData, geneData


def cell_type(_cells, _spots, scRNAseq, ini):
    varBayes = VarBayes(_cells, _spots, scRNAseq, ini)
    cellData, geneData = varBayes.run()
    return cellData, geneData


def write_data(cellData, geneData, cellBoundaries, ini):
<<<<<<< HEAD
    out_dir = ini['out_dir']
    if not os.path.exists(out_dir):
        os.makedirs(out_dir)

    cellData.to_csv(os.path.join(out_dir, 'cellData.tsv'), sep='\t', index=False)
    logger.info('Saved at %s' % (os.path.join(out_dir, 'cellData.tsv')))

=======
    # out_dir = ini['out_dir']
    out_dir = r'.\no_shrinkage'
    if not os.path.exists(out_dir):
        os.makedirs(out_dir)

    ellipsoidBorders = cellData[['Cell_Num', 'ellipsoid_border']]
    ellipsoidBorders = ellipsoidBorders.rename(columns={'Cell_Num': 'cell_id', 'ellipsoid_border': 'coords'})

    cellData.to_csv(os.path.join(out_dir, 'cellData.tsv'), sep='\t', index=False)
    logger.info('Saved at %s' % (os.path.join(out_dir, 'cellData.tsv')))

>>>>>>> 71f7fcf3
    geneData.to_csv(os.path.join(out_dir, 'geneData.tsv'), sep='\t', index=False)
    logger.info('Saved at %s' % (os.path.join(out_dir, 'geneData.tsv')))

    cellBoundaries.to_csv(os.path.join(out_dir, 'cellBoundaries.tsv'), sep='\t', index=False)
    logger.info('Saved at %s' % (os.path.join(out_dir, 'cellBoundaries.tsv')))

<<<<<<< HEAD
=======
    ellipsoidBorders.to_csv(os.path.join(out_dir, 'ellipsoidBorders.tsv'), sep='\t', index=False)
    logger.info('Saved at %s' % (os.path.join(out_dir, 'ellipsoidBorders.tsv')))

>>>>>>> 71f7fcf3
    # Write to the disk as tsv of 99MB each
    splitter_mb(cellData, os.path.join(out_dir, 'cellData'), 99)
    splitter_mb(geneData, os.path.join(out_dir, 'geneData'), 99)
    splitter_mb(geneData, os.path.join(out_dir, 'cellBoundaries'), 99)
<<<<<<< HEAD
=======
    splitter_mb(ellipsoidBorders, os.path.join(out_dir, 'ellipsoidBorders'), 99)
>>>>>>> 71f7fcf3


def init(opts):
    """
    Reads the opts dict and if not None, it will override the default parameter value by
    the value that the dictionary key points to.
    If opts is None, then the default values as these specified in the config.py file
    are used without any change.
    """

    cfg = config.DEFAULT
    if opts is not None:
        default_items = set(cfg.keys())
        user_items = set(opts.keys())
        assert user_items.issubset(default_items), ('Options passed-in should be a dict with keys: %s ' % default_items)
        for item in opts.items():
            if isinstance(item[1], (int, float, list)):
                val = item[1]
            # elif isinstance(item[1], list):
            #     val = item[1]
            else:
                raise TypeError("Only integers, floats and lists are allowed")
            cfg[item[0]] = val
            logger.info('%s is set to %s' % (item[0], cfg[item[0]]))

    return cfg


if __name__ == "__main__":

    # read some demo data
    _iss_spots = pd.read_csv(os.path.join(ROOT_DIR, 'data', 'mouse', 'ca1', 'iss', 'spots.csv'))

    # mask_x = (_iss_spots.x.values < 4605.5) & (_iss_spots.x.values > 4425.5)
    # mask_y = (_iss_spots.y.values < 502) & (_iss_spots.y.values > 322)
    # mask = mask_x & mask_y
    # _iss_spots = _iss_spots[mask]

    _coo = load_npz(os.path.join(ROOT_DIR, 'data', 'mouse', 'ca1', 'segmentation', 'label_image.coo.npz'))

    _scRNAseq = pd.read_csv(os.path.join(ROOT_DIR, 'data', 'mouse', 'ca1', 'scRNA', 'scRNAseq.csv.gz'),
                            header=None, index_col=0, compression='gzip', dtype=object)
    _scRNAseq = _scRNAseq.rename(columns=_scRNAseq.iloc[0], copy=False).iloc[1:]
    _scRNAseq = _scRNAseq.astype(np.float).astype(np.uint32)

    # main task
    # _opts = {'max_iter': 10}
    fit(_iss_spots, _coo, _scRNAseq)
<|MERGE_RESOLUTION|>--- conflicted
+++ resolved
@@ -82,22 +82,20 @@
 
     # 2. prepare the data
     logger.info('Preprocessing data')
-<<<<<<< HEAD
-    _cells, cell_boundaries, _spots = stage_data(iss_spots, coo)
-=======
     _cells, cellBoundaries, _spots = stage_data(iss_spots, coo)
->>>>>>> 71f7fcf3
 
     # 3. cell typing
     logger.info('Start cell typing')
     cellData, geneData = cell_type(_cells, _spots, scRNAseq, cfg)
 
     # 4. save to filesystem
-<<<<<<< HEAD
+    save_data = True
+    if save_data:
+        write_data(cellData, geneData, cellBoundaries, cfg)
+
+
+    # 4. save to filesystem
     save_data = False
-=======
-    save_data = True
->>>>>>> 71f7fcf3
     if save_data:
         write_data(cellData, geneData, cellBoundaries, cfg)
 
@@ -112,15 +110,6 @@
 
 
 def write_data(cellData, geneData, cellBoundaries, ini):
-<<<<<<< HEAD
-    out_dir = ini['out_dir']
-    if not os.path.exists(out_dir):
-        os.makedirs(out_dir)
-
-    cellData.to_csv(os.path.join(out_dir, 'cellData.tsv'), sep='\t', index=False)
-    logger.info('Saved at %s' % (os.path.join(out_dir, 'cellData.tsv')))
-
-=======
     # out_dir = ini['out_dir']
     out_dir = r'.\no_shrinkage'
     if not os.path.exists(out_dir):
@@ -132,27 +121,20 @@
     cellData.to_csv(os.path.join(out_dir, 'cellData.tsv'), sep='\t', index=False)
     logger.info('Saved at %s' % (os.path.join(out_dir, 'cellData.tsv')))
 
->>>>>>> 71f7fcf3
     geneData.to_csv(os.path.join(out_dir, 'geneData.tsv'), sep='\t', index=False)
     logger.info('Saved at %s' % (os.path.join(out_dir, 'geneData.tsv')))
 
     cellBoundaries.to_csv(os.path.join(out_dir, 'cellBoundaries.tsv'), sep='\t', index=False)
     logger.info('Saved at %s' % (os.path.join(out_dir, 'cellBoundaries.tsv')))
 
-<<<<<<< HEAD
-=======
     ellipsoidBorders.to_csv(os.path.join(out_dir, 'ellipsoidBorders.tsv'), sep='\t', index=False)
     logger.info('Saved at %s' % (os.path.join(out_dir, 'ellipsoidBorders.tsv')))
 
->>>>>>> 71f7fcf3
     # Write to the disk as tsv of 99MB each
     splitter_mb(cellData, os.path.join(out_dir, 'cellData'), 99)
     splitter_mb(geneData, os.path.join(out_dir, 'geneData'), 99)
     splitter_mb(geneData, os.path.join(out_dir, 'cellBoundaries'), 99)
-<<<<<<< HEAD
-=======
     splitter_mb(ellipsoidBorders, os.path.join(out_dir, 'ellipsoidBorders'), 99)
->>>>>>> 71f7fcf3
 
 
 def init(opts):
